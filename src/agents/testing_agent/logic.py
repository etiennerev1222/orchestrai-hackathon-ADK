import logging
import json

from src.shared.base_agent_logic import BaseAgentLogic
from src.shared.llm_client import call_llm

logger = logging.getLogger(__name__)
if not logger.hasHandlers():
    logging.basicConfig(level=logging.INFO)

AGENT_SKILL_SOFTWARE_TESTING = "software_testing"
AGENT_SKILL_TEST_CASE_GENERATION = "test_case_generation"


class TestingAgentLogic(BaseAgentLogic):
    def __init__(self):
        super().__init__()
        self.logger = logging.getLogger(f"{__name__}.TestingAgentLogic")
        self.logger.info("Logique du TestingAgent initialisée.")

    async def process(self, input_data_str: str, context_id: str | None = None) -> str:
        """Détermine la prochaine action de test à entreprendre."""
        try:
            input_payload = json.loads(input_data_str)
            objective = input_payload.get("objective", "Objectif de test non spécifié.")
            local_instructions = input_payload.get("local_instructions", [])
            acceptance_criteria = input_payload.get("acceptance_criteria", [])
            environment_id = input_payload.get("environment_id")
            current_environment_state = input_payload.get(
                "current_state",
                "L'environnement est vide ou inconnu. Aucune information préalable sur l'état."
            )
<<<<<<< HEAD
            try:
                llm_response_tcg_str = await call_llm(prompt_tcg, system_prompt_tcg, json_mode=True)
                parsed_llm_response = json.loads(llm_response_tcg_str)
                if "generated_test_cases" not in parsed_llm_response or not isinstance(parsed_llm_response["generated_test_cases"], list):
                    self.logger.error(f"TestingAgent (test_case_generation): Réponse LLM malformée - {llm_response_tcg_str}")
                    raise ValueError("Réponse LLM pour la génération de cas de test malformée.")
                self.logger.info(f"TestingAgent (test_case_generation) - Cas de test générés (JSON): {llm_response_tcg_str}")
                return llm_response_tcg_str 
            except Exception as e:
                self.logger.error(f"TestingAgent (test_case_generation) - Échec: {e}", exc_info=True)
                return json.dumps({"error": f"Erreur LLM lors de la génération des cas de test: {str(e)}", "generated_test_cases": [] })
        
        elif assigned_skill == AGENT_SKILL_SOFTWARE_TESTING:
            self.logger.info(f"TestingAgent: Mode '{AGENT_SKILL_SOFTWARE_TESTING}' pour l'objectif: '{objective}'")
            
            deliverable_code = input_artifacts_content.get("code_to_test") 
            test_cases_str_or_list = input_artifacts_content.get("test_cases_file") 
            if not deliverable_code:
                deliverable_code = input_artifacts_content.get("deliverable")
                
            self.logger.info(f"TestingAgent (software_testing) code_to_test: {'Présent' if deliverable_code else 'MANQUANT OU VIDE'}")
            self.logger.info(f"TestingAgent (software_testing) test_cases_file: {'Présent' if test_cases_str_or_list else 'MANQUANT OU VIDE'}")
            if isinstance(deliverable_code, str) and deliverable_code.strip():
                 self.logger.debug(f"TestingAgent (software_testing) deliverable_code (début): {deliverable_code[:200]}...")
            if isinstance(test_cases_str_or_list, str) and test_cases_str_or_list.strip():
                 self.logger.debug(f"TestingAgent (software_testing) test_cases_str_or_list (début): {test_cases_str_or_list[:200]}...")


            if not deliverable_code or (isinstance(deliverable_code, str) and (deliverable_code.startswith("// ERREUR:") or deliverable_code.startswith("// ATTENTION:"))):
                self.logger.warning(f"TestingAgent (software_testing): Livrable 'code_to_test' non valide ou manquant dans input_artifacts_content. Contenu: '{deliverable_code}'")
                return json.dumps({
                    "test_status": "error", 
                    "summary": "Livrable 'code_to_test' (attendu dans input_artifacts_content) non valide ou manquant pour l'exécution des tests.",
                    "passed_criteria": [], "failed_criteria": acceptance_criteria,
                    "identified_issues_or_bugs": [f"Le contenu du code à tester (attendu via 'code_to_test' dans input_artifacts_content) n'a pas été fourni correctement. Reçu: {deliverable_code}"]
                })
            
            formatted_test_cases = ""
            if test_cases_str_or_list and isinstance(test_cases_str_or_list, str):
                try:
                    parsed_tc_artifact = json.loads(test_cases_str_or_list)
                    if "generated_test_cases" in parsed_tc_artifact and isinstance(parsed_tc_artifact["generated_test_cases"], list):
                        formatted_test_cases = "\n- ".join(parsed_tc_artifact["generated_test_cases"])
                        if formatted_test_cases: formatted_test_cases = "- " + formatted_test_cases
                    else:
                        self.logger.warning(f"TestingAgent (software_testing): 'generated_test_cases' non trouvé ou pas une liste dans test_cases_file. Utilisation brute: {test_cases_str_or_list[:100]}")
                        formatted_test_cases = test_cases_str_or_list 
                except json.JSONDecodeError:
                    self.logger.warning(f"TestingAgent (software_testing): test_cases_file n'est pas un JSON valide. Utilisation brute: {test_cases_str_or_list[:100]}")
                    formatted_test_cases = test_cases_str_or_list
            elif isinstance(test_cases_str_or_list, list):
                 formatted_test_cases = "\n- ".join(test_cases_str_or_list)
                 if formatted_test_cases: formatted_test_cases = "- " + formatted_test_cases
            
            self.logger.info(f"TestingAgent (software_testing) - Cas de test formatés pour prompt (début): {formatted_test_cases[:300] if formatted_test_cases else 'Aucun cas de test spécifique fourni.'}")

            test_cases_prompt_section = ""
            if formatted_test_cases:
                test_cases_prompt_section = (
                    "Cas de test spécifiques à exécuter/vérifier (en plus des critères d'acceptation généraux) :\n"
                    f"'''\n{formatted_test_cases}\n'''\n\n"
                )
            
            system_prompt_st = (
                "Tu es un ingénieur QA expert et un testeur logiciel rigoureux. "
                "Ta mission est d'analyser un livrable de code fourni, ainsi qu'une liste de cas de test (si fournie), "
                "par rapport à son objectif, ses instructions de développement et ses critères d'acceptation. "
                "Tu dois déterminer si le livrable est conforme. Identifie les points de succès et les échecs ou bugs potentiels. "
                "Fournis un rapport de test concis au format JSON."
=======
            last_action_result = input_payload.get("last_action_result", {})
        except json.JSONDecodeError:
            self.logger.error(f"TestingAgent: Input JSON invalide: {input_data_str}")
            return json.dumps({"status": "error", "message": f"Input JSON invalide: {input_data_str}"})

        if not environment_id:
            self.logger.error("TestingAgent: 'environment_id' manquant dans l'input.")
            return json.dumps({"status": "error", "message": "Environment ID is required for testing actions."})

        self.logger.info(
            f"TestingAgent - Décision d'action pour l'objectif: '{objective}' (environnement: {environment_id})"
        )
        self.logger.debug(f"Instructions locales: {local_instructions}")
        self.logger.debug(f"Critères d'acceptation: {acceptance_criteria}")
        self.logger.debug(f"État actuel de l'environnement: {current_environment_state}")
        self.logger.debug(f"Résultat de la dernière action: {json.dumps(last_action_result, indent=2)}")

        system_prompt = (
            "Tu es un ingénieur QA expert en tests automatisés et en planification d'actions atomiques. "
            "Ton rôle est d'analyser un objectif de test, des instructions et des critères d'acceptation, "
            "ainsi que l'état actuel de l'environnement de travail et le résultat de la dernière action exécutée. "
            "Décide ensuite de la **prochaine action unique et la plus pertinente** pour avancer vers la validation de l'objectif."
            "\n\nRéponds TOUJOURS UNIQUEMENT avec un objet JSON décrivant cette action. "
            "Si plusieurs actions semblent possibles, choisis la plus logique et atomique."
            "\n\n**Actions/Outils disponibles :**"
            "\n1. **Générer et écrire un fichier de test :**"
            "\n   `{ \"action\": \"generate_test_code_and_write_file\", \"file_path\": \"/app/tests/test_something.py\", \"objective\": \"description des tests\", \"local_instructions\": [], \"acceptance_criteria\": [] }`"
            "\n2. **Exécuter une commande shell :**"
            "\n   `{ \"action\": \"execute_command\", \"command\": \"votre commande\", \"workdir\": \"/app\" }`"
            "\n3. **Lire le contenu d'un fichier :**"
            "\n   `{ \"action\": \"read_file\", \"file_path\": \"/app/chemin/fichier\" }`"
            "\n4. **Lister le contenu d'un répertoire :**"
            "\n   `{ \"action\": \"list_directory\", \"path\": \"/app/chemin/dossier\" }`"
            "\n5. **Terminer la tâche de test :**"
            "\n   `{ \"action\": \"complete_task\", \"summary\": \"Résumé des tests effectués et résultats.\" }`"
            "\n\nTon processus de raisonnement devrait être itératif : écris des tests, exécute-les, analyse les sorties, répète si nécessaire."
            "\n\nContexte actuel :"
            f"\nÉtat de l'environnement : {current_environment_state}"
            f"\nDernier résultat d'action : {json.dumps(last_action_result, indent=2)}"
            "\n\nN'oublie pas : réponds UNIQUEMENT avec l'objet JSON de la prochaine action."
        )

        prompt = (
            f"**Objectif de test global pour cette session :** {objective}\n\n"
            f"**Instructions spécifiques pour cette tâche :**\n"
            f"{'- ' + chr(10) + '- '.join(local_instructions) if local_instructions else 'Aucune instruction spécifique.'}\n\n"
            f"**Critères d'acceptation de la tâche de test :**\n"
            f"{'- ' + chr(10) + '- '.join(acceptance_criteria) if acceptance_criteria else 'Non spécifiés.'}\n\n"
            "En te basant sur l'objectif, les instructions, les critères et le contexte, quelle est la **PROCHAINE action unique** à entreprendre ?"
            "Réponds UNIQUEMENT avec l'objet JSON correspondant à l'action choisie."
        )

        try:
            llm_response_str = await call_llm(prompt, system_prompt, json_mode=True)
            self.logger.info(f"TestingAgentLogic - Réponse LLM (action JSON): {llm_response_str[:500]}...")
            json.loads(llm_response_str)
            return llm_response_str
        except json.JSONDecodeError as e:
            self.logger.error(
                f"TestingAgentLogic - La réponse LLM n'est pas un JSON valide: {e}. Réponse brute: {llm_response_str}",
                exc_info=True,
>>>>>>> ef831b14
            )
            return json.dumps({"status": "error", "action": "llm_error", "message": f"LLM returned invalid JSON: {e}. Raw: {llm_response_str}"})
        except Exception as e:
            self.logger.error(
                f"TestingAgentLogic - Échec lors de la décision de l'action par le LLM: {e}",
                exc_info=True,
            )
            return json.dumps({"status": "error", "action": "internal_error", "message": f"Internal error during LLM action decision: {str(e)}"})<|MERGE_RESOLUTION|>--- conflicted
+++ resolved
@@ -30,7 +30,7 @@
                 "current_state",
                 "L'environnement est vide ou inconnu. Aucune information préalable sur l'état."
             )
-<<<<<<< HEAD
+
             try:
                 llm_response_tcg_str = await call_llm(prompt_tcg, system_prompt_tcg, json_mode=True)
                 parsed_llm_response = json.loads(llm_response_tcg_str)
@@ -100,69 +100,7 @@
                 "par rapport à son objectif, ses instructions de développement et ses critères d'acceptation. "
                 "Tu dois déterminer si le livrable est conforme. Identifie les points de succès et les échecs ou bugs potentiels. "
                 "Fournis un rapport de test concis au format JSON."
-=======
-            last_action_result = input_payload.get("last_action_result", {})
-        except json.JSONDecodeError:
-            self.logger.error(f"TestingAgent: Input JSON invalide: {input_data_str}")
-            return json.dumps({"status": "error", "message": f"Input JSON invalide: {input_data_str}"})
 
-        if not environment_id:
-            self.logger.error("TestingAgent: 'environment_id' manquant dans l'input.")
-            return json.dumps({"status": "error", "message": "Environment ID is required for testing actions."})
-
-        self.logger.info(
-            f"TestingAgent - Décision d'action pour l'objectif: '{objective}' (environnement: {environment_id})"
-        )
-        self.logger.debug(f"Instructions locales: {local_instructions}")
-        self.logger.debug(f"Critères d'acceptation: {acceptance_criteria}")
-        self.logger.debug(f"État actuel de l'environnement: {current_environment_state}")
-        self.logger.debug(f"Résultat de la dernière action: {json.dumps(last_action_result, indent=2)}")
-
-        system_prompt = (
-            "Tu es un ingénieur QA expert en tests automatisés et en planification d'actions atomiques. "
-            "Ton rôle est d'analyser un objectif de test, des instructions et des critères d'acceptation, "
-            "ainsi que l'état actuel de l'environnement de travail et le résultat de la dernière action exécutée. "
-            "Décide ensuite de la **prochaine action unique et la plus pertinente** pour avancer vers la validation de l'objectif."
-            "\n\nRéponds TOUJOURS UNIQUEMENT avec un objet JSON décrivant cette action. "
-            "Si plusieurs actions semblent possibles, choisis la plus logique et atomique."
-            "\n\n**Actions/Outils disponibles :**"
-            "\n1. **Générer et écrire un fichier de test :**"
-            "\n   `{ \"action\": \"generate_test_code_and_write_file\", \"file_path\": \"/app/tests/test_something.py\", \"objective\": \"description des tests\", \"local_instructions\": [], \"acceptance_criteria\": [] }`"
-            "\n2. **Exécuter une commande shell :**"
-            "\n   `{ \"action\": \"execute_command\", \"command\": \"votre commande\", \"workdir\": \"/app\" }`"
-            "\n3. **Lire le contenu d'un fichier :**"
-            "\n   `{ \"action\": \"read_file\", \"file_path\": \"/app/chemin/fichier\" }`"
-            "\n4. **Lister le contenu d'un répertoire :**"
-            "\n   `{ \"action\": \"list_directory\", \"path\": \"/app/chemin/dossier\" }`"
-            "\n5. **Terminer la tâche de test :**"
-            "\n   `{ \"action\": \"complete_task\", \"summary\": \"Résumé des tests effectués et résultats.\" }`"
-            "\n\nTon processus de raisonnement devrait être itératif : écris des tests, exécute-les, analyse les sorties, répète si nécessaire."
-            "\n\nContexte actuel :"
-            f"\nÉtat de l'environnement : {current_environment_state}"
-            f"\nDernier résultat d'action : {json.dumps(last_action_result, indent=2)}"
-            "\n\nN'oublie pas : réponds UNIQUEMENT avec l'objet JSON de la prochaine action."
-        )
-
-        prompt = (
-            f"**Objectif de test global pour cette session :** {objective}\n\n"
-            f"**Instructions spécifiques pour cette tâche :**\n"
-            f"{'- ' + chr(10) + '- '.join(local_instructions) if local_instructions else 'Aucune instruction spécifique.'}\n\n"
-            f"**Critères d'acceptation de la tâche de test :**\n"
-            f"{'- ' + chr(10) + '- '.join(acceptance_criteria) if acceptance_criteria else 'Non spécifiés.'}\n\n"
-            "En te basant sur l'objectif, les instructions, les critères et le contexte, quelle est la **PROCHAINE action unique** à entreprendre ?"
-            "Réponds UNIQUEMENT avec l'objet JSON correspondant à l'action choisie."
-        )
-
-        try:
-            llm_response_str = await call_llm(prompt, system_prompt, json_mode=True)
-            self.logger.info(f"TestingAgentLogic - Réponse LLM (action JSON): {llm_response_str[:500]}...")
-            json.loads(llm_response_str)
-            return llm_response_str
-        except json.JSONDecodeError as e:
-            self.logger.error(
-                f"TestingAgentLogic - La réponse LLM n'est pas un JSON valide: {e}. Réponse brute: {llm_response_str}",
-                exc_info=True,
->>>>>>> ef831b14
             )
             return json.dumps({"status": "error", "action": "llm_error", "message": f"LLM returned invalid JSON: {e}. Raw: {llm_response_str}"})
         except Exception as e:
