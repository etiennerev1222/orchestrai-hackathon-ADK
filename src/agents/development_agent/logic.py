--- conflicted
+++ resolved
@@ -10,12 +10,9 @@
 logger = logging.getLogger(__name__)
 
 AGENT_SKILL_CODING_PYTHON = "coding_python"
-<<<<<<< HEAD
 
 class DevelopmentAgentLogic(BaseAgentLogic):
     """Simple logic to generate Python code and write it to a file."""
-=======
->>>>>>> fb3b3e8a
 
 
 class DevelopmentAgentLogic(BaseAgentLogic):
@@ -52,6 +49,9 @@
     async def process(self, input_data_str: str, context_id: str | None = None) -> str:
         """Génère la prochaine action JSON que l'agent de développement devrait entreprendre."""
 
+        if not self.environment_manager:
+            raise RuntimeError("Environment manager not configured")
+        await self.environment_manager.upload_to_environment(environment_id, file_path, code)
         try:
             input_payload = json.loads(input_data_str)
             objective = input_payload.get("objective", "Objectif non spécifié.")
@@ -64,13 +64,7 @@
         if last_action_result:
             self.logger.info(f"Résultat de la dernière action pour informer la décision: {last_action_result}")
 
-<<<<<<< HEAD
-        if not self.environment_manager:
-            raise RuntimeError("Environment manager not configured")
-        await self.environment_manager.upload_to_environment(environment_id, file_path, code)
-=======
         system_prompt = self._get_system_prompt()
->>>>>>> fb3b3e8a
 
         prompt = (
             f"Objectif de développement global : {objective}\n\n"
