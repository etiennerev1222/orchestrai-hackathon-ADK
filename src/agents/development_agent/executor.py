--- conflicted
+++ resolved
@@ -65,11 +65,7 @@
         self.current_task_id = context.current_task.id if context.current_task else None
         self.last_activity_time = time.time()
         self.status_detail = "Préparation de la tâche"
-<<<<<<< HEAD
         await self._notify_gra_of_status_change()  # Notifier le début
-=======
-        await self._notify_gra_of_status_change()  # notifier le début
->>>>>>> 0a1ddbd8
 
         # --- Initialisation de la tâche ---
         task_context_id_for_log = context.context_id or (
@@ -111,7 +107,7 @@
             input_payload_from_supervisor = json.loads(user_input_json_str)  #
 
             # Récupération de l'ID de l'environnement
-<<<<<<< HEAD
+
             provided_env = input_payload_from_supervisor.get("environment_id") #
             if not provided_env: #
                 raise ValueError("Environment ID est manquant dans l'input de la tâche.")
@@ -120,22 +116,7 @@
             self.status_detail = "Création de l'environnement"
             await self._notify_gra_of_status_change()
             await self.environment_manager.create_isolated_environment(self.current_environment_id) #
-=======
-            provided_env = input_payload_from_supervisor.get("environment_id")  #
-            if not provided_env:  #
-                raise ValueError(
-                    "Environment ID est manquant dans l'input de la tâche."
-                )
-
-            self.current_environment_id = EnvironmentManager.normalize_environment_id(
-                provided_env
-            )  #
-            self.status_detail = "Création de l'environnement"
-            await self._notify_gra_of_status_change()
-            await self.environment_manager.create_isolated_environment(
-                self.current_environment_id
-            )  #
->>>>>>> 0a1ddbd8
+
             self.status_detail = "Environnement prêt"
             await self._notify_gra_of_status_change()
 
@@ -188,13 +169,9 @@
                 # 3. Exécuter l'action demandée par le LLM
                 if action_type == "generate_code_and_write_file":
                     file_path = llm_action_payload.get("file_path", "/app/main.py")
-<<<<<<< HEAD
+
                     code_to_write = await self._generate_code_from_specs(llm_action_payload)
-=======
-                    code_to_write = await self._generate_code_from_specs(
-                        llm_action_payload
-                    )
->>>>>>> 0a1ddbd8
+
                     self.status_detail = f"Génération du fichier {file_path}"
                     await self._notify_gra_of_status_change()
 
@@ -389,7 +366,7 @@
                     }
                     self.status_detail = action_summary
                     await self._notify_gra_of_status_change()
-<<<<<<< HEAD
+
                     await event_queue.enqueue_event(TaskStatusUpdateEvent(
                         status=TaskStatus(state=TaskState.working, message=new_agent_text_message(text=action_summary)),
                         final=False, contextId=current_context_id, taskId=current_task_id
@@ -404,53 +381,14 @@
             await self._notify_gra_of_status_change()
             self._update_stats(success=False) #
         finally: #
-=======
-                    await event_queue.enqueue_event(
-                        TaskStatusUpdateEvent(
-                            status=TaskStatus(
-                                state=TaskState.working,
-                                message=new_agent_text_message(text=action_summary),
-                            ),
-                            final=False,
-                            contextId=current_context_id,
-                            taskId=current_task_id,
-                        )
-                    )
-
-        except Exception as e:  #
-            self.logger.error(
-                f"Erreur majeure dans l'exécuteur de développement pour la tâche {current_task_id}: {e}",
-                exc_info=True,
-            )  #
-            await event_queue.enqueue_event(
-                TaskStatusUpdateEvent(  #
-                    status=TaskStatus(
-                        state=TaskState.failed,
-                        message=new_agent_text_message(
-                            text=f"Erreur interne de l'agent: {str(e)}"
-                        ),
-                    ),  #
-                    final=True,
-                    contextId=current_context_id,
-                    taskId=current_task_id,
-                )
-            )  #
-            self.status_detail = f"Erreur: {e}"
-            await self._notify_gra_of_status_change()
-            self._update_stats(success=False)  #
-        finally:  #
->>>>>>> 0a1ddbd8
+
             self.state = AgentOperationalState.IDLE
             self.current_task_id = (
                 context.current_task.id if context.current_task else None
             )
             self.last_activity_time = time.time()
             self.status_detail = None
-<<<<<<< HEAD
             await self._notify_gra_of_status_change() # Notifier le début
-=======
-            await self._notify_gra_of_status_change()  # Notifier la fin
->>>>>>> 0a1ddbd8
 
     async def _generate_code_from_specs(self, specs: dict) -> str:
         """Méthode privée pour appeler le LLM spécifiquement pour la génération de code."""
@@ -469,6 +407,5 @@
             "Génère UNIQUEMENT le code Python correspondant."  #
         )
 
-        return await call_llm(
-            code_generation_prompt, code_system_prompt, json_mode=False
-        )  #+        
+        return await call_llm(code_generation_prompt, code_system_prompt, json_mode=False) #
