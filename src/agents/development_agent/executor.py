--- conflicted
+++ resolved
@@ -33,15 +33,8 @@
             default_artifact_name="development_action_result",
             default_artifact_description="Résultat de l'action de développement (écriture/exécution/lecture).",
         )
-<<<<<<< HEAD
         self.env_helper = EnvironmentHelper()
         logic.set_environment_manager(self.env_helper)
-=======
-
-        self.environment_manager = EnvironmentManager()
-        logic.set_environment_manager(self.environment_manager)
-
->>>>>>> fb3b3e8a
         self.current_environment_id: str | None = None
         self.execution_plan_id: str | None = None
 
@@ -90,27 +83,6 @@
             self._update_stats(False)
             return
 
-<<<<<<< HEAD
-        payload = json.loads(user_input)
-        self.execution_plan_id = payload.get("execution_plan_id")
-        self.current_environment_id = payload.get(
-            "environment_id",
-            EnvironmentManager.normalize_environment_id(self.execution_plan_id or "default"),
-        )
-        payload["environment_id"] = self.current_environment_id
-
-        await self.env_helper.create_environment(self.current_environment_id)
-
-        result = await self.agent_logic.process(json.dumps(payload), task.contextId)
-        artifact = self._create_artifact_from_result(result, task)
-        await event_queue.enqueue_event(
-            TaskArtifactUpdateEvent(
-                append=False,
-                contextId=task.contextId,
-                taskId=task.id,
-                lastChunk=True,
-                artifact=artifact,
-=======
         try:
             input_payload_from_supervisor = json.loads(user_input_json_str)
             self.execution_plan_id = input_payload_from_supervisor.get("execution_plan_id")
@@ -139,7 +111,6 @@
                     contextId=current_context_id,
                     taskId=current_task_id,
                 )
->>>>>>> fb3b3e8a
             )
 
             while continue_loop:
