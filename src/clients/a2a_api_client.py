--- conflicted
+++ resolved
@@ -129,22 +129,20 @@
                 try:
                     send_response = await a2a_client.send_message(request=send_request)
 
-<<<<<<< HEAD
+
                     if (
                         hasattr(send_response, "root")
                         and hasattr(send_response.root, "result")
                         and isinstance(send_response.root.result, Task)
                     ):
-=======
-                    if hasattr(send_response, 'root') and hasattr(send_response.root, 'result') and isinstance(send_response.root.result, Task):
->>>>>>> 0227ed24
+
                         created_task = send_response.root.result
                         task_id = created_task.id
                         context_id_for_task = created_task.contextId
                         logger.info(
                             f"Message envoyé. Tâche ID={task_id}, ContextID={context_id_for_task}, Statut initial={created_task.status.state}"
                         )
-<<<<<<< HEAD
+
                         if created_task.status.state not in [
                             TaskState.submitted,
                             TaskState.working,
@@ -153,8 +151,6 @@
                                 f"Tâche {task_id} retournée directement avec l'état final {created_task.status.state}."
                             )
                             return created_task
-=======
->>>>>>> 0227ed24
                         break
                     else:
                         error_content = (
@@ -167,7 +163,6 @@
                         )
                         return None
 
-<<<<<<< HEAD
                 except (
                     A2AClientHTTPError,
                     A2AClientJSONError,
@@ -187,19 +182,7 @@
                 # Si on arrive ici : on va retry si pas au dernier tour
                 if attempt < max_retries - 1:
                     delay = 2**attempt
-=======
-                except (A2AClientHTTPError, A2AClientJSONError, httpx.RequestError) as e:
-                    logger.error(
-                        f"Erreur réseau ou JSON lors de l'envoi du message à {agent_url}: {e}", exc_info=True
-                    )
-
-                except Exception as e:
-                    logger.error(f"Erreur inattendue lors de l'envoi du message à {agent_url}: {e}", exc_info=True)
-
-                # Si on arrive ici : on va retry si pas au dernier tour
-                if attempt < max_retries - 1:
-                    delay = 2 ** attempt
->>>>>>> 0227ed24
+
                     logger.warning(
                         f"A2A call failed on attempt {attempt + 1}, retrying in {delay} seconds..."
                     )
