// react_frontend/app.jsx

// This constant now reads the global variable defined in config.js
const BACKEND_API_URL = window.CONFIG.BACKEND_API_URL || 'http://localhost:8080';
const FINISHED_STATES = [
  'TEAM2_EXECUTION_COMPLETED',
  'TEAM2_EXECUTION_FAILED',
  'TEAM1_PLANNING_FAILED',
  'FAILED_MAX_CLARIFICATION_ATTEMPTS',
  'FAILED_AGENT_ERROR'
];

const TYPE_COLORS = {
  executable: '#007bff',
  exploratory: '#ff9800',
  container: '#888888',
  decomposition: '#9c27b0'
};

function parseMaybeJson(data) {
  if (!data) return data;
  if (typeof data === 'string') {
    try {
      return JSON.parse(data);
    } catch {
      return data;
    }
  }
  return data;
}

function toPastel(hex) {
  if (!hex || hex[0] !== '#') return hex;
  const r = parseInt(hex.slice(1, 3), 16);
  const g = parseInt(hex.slice(3, 5), 16);
  const b = parseInt(hex.slice(5, 7), 16);
  const mix = (c) => Math.round((c + 255) / 2);
  return `rgb(${mix(r)}, ${mix(g)}, ${mix(b)})`;
}

function FormattedContent({ data, open }) {
  const value = parseMaybeJson(data);
  const ref = React.useRef(null);

  React.useEffect(() => {
    if (ref.current && window.hljs) {
      ref.current.querySelectorAll('pre code').forEach(block => {
        window.hljs.highlightElement(block);
      });
    }
  }, [value]);

  if (value === null || value === undefined) return <span>{String(value)}</span>;
  if (typeof value === 'string') {
    const html = window.DOMPurify.sanitize(window.marked.parse(value));
    return <div ref={ref} dangerouslySetInnerHTML={{ __html: html }} />;
  }
  if (typeof value === 'number' || typeof value === 'boolean') {
    return <span>{String(value)}</span>;
  }
  if (Array.isArray(value)) {
    return (
      <details className="json-viewer" open={open}>
        <summary>Array[{value.length}]</summary>
        <div style={{ paddingLeft: '1rem' }}>
          {value.map((v, i) => (
            <div key={i}>
              <FormattedContent data={v} />
            </div>
          ))}
        </div>
      </details>
    );
  }
  if (typeof value === 'object') {
    return (
      <details className="json-viewer" open={open}>
        <summary>Object</summary>
        <div style={{ paddingLeft: '1rem' }}>
          {Object.entries(value).map(([k, v]) => (
            <div key={k} style={{ marginBottom: '0.25rem' }}>
              <strong>{k}:</strong> <FormattedContent data={v} />
            </div>
          ))}
        </div>
      </details>
    );
  }
  return <span>{String(value)}</span>;
}


function Graph({
  nodes,
  edges,
  onNodeClick,
  onEdgeClick,
  allowFullscreen,
  popup,
  closePopup,
  id
}) {
  const wrapperRef = React.useRef(null);
  const containerRef = React.useRef(null);
  const networkRef = React.useRef(null);
  const popupRef = React.useRef(null);
  const [popupPos, setPopupPos] = React.useState({ x: 0, y: 0 });
  const [isFullscreen, setIsFullscreen] = React.useState(false);

  const toggleFullscreen = () => {
    const wrapper = wrapperRef.current;
    if (!wrapper) return;
    if (!isFullscreen) {
      if (wrapper.requestFullscreen) {
        wrapper.requestFullscreen();
        setIsFullscreen(true);
      }
    } else {
      if (document.exitFullscreen) {
        document.exitFullscreen();
        setIsFullscreen(false);
      }
    }
  };

  React.useEffect(() => {
    const handler = () => {
      const elem = document.fullscreenElement;
      setIsFullscreen(elem === wrapperRef.current);
    };
    document.addEventListener('fullscreenchange', handler);
    return () => document.removeEventListener('fullscreenchange', handler);
  }, []);

  React.useEffect(() => {
    if (!containerRef.current) return;
    const data = {
      nodes: new vis.DataSet(nodes || []),
      edges: new vis.DataSet(edges || [])
    };
    const edgeDS = data.edges;
    const options = {
      layout: {
        hierarchical: {
          enabled: true,
          direction: 'UD',
          sortMethod: 'directed',
          levelSeparation: 250,
          nodeSpacing: 200
        }
      },
      physics: false
    };
    const network = new vis.Network(containerRef.current, data, options);
    networkRef.current = network;
    network.on('click', params => {
      const ev = params.event?.srcEvent || {};
      const rect = wrapperRef.current.getBoundingClientRect();
      const coords = {
        x: (ev.clientX || 0) - rect.left,
        y: (ev.clientY || 0) - rect.top
      };
      if (params.nodes.length && onNodeClick) {
        onNodeClick({ id: params.nodes[0], x: coords.x, y: coords.y });
      } else if (params.edges.length && onEdgeClick) {
        const edgeId = params.edges[0];
        const edgeData = edgeDS.get(edgeId);
        if (edgeData) onEdgeClick({ edge: edgeData, x: coords.x, y: coords.y });
      }
    });
    network.fit();
    return () => network.destroy();
  }, [nodes, edges]);

  React.useLayoutEffect(() => {
    if (!popup || popup.target !== id) return;
    if (!popupRef.current || !wrapperRef.current) return;
    const wrapperRect = wrapperRef.current.getBoundingClientRect();
    const popupRect = popupRef.current.getBoundingClientRect();
    let x = popup.x + 10;
    let y = popup.y + 10;
    if (x + popupRect.width > wrapperRect.width) {
      x = wrapperRect.width - popupRect.width - 10;
    }
    if (y + popupRect.height > wrapperRect.height) {
      y = wrapperRect.height - popupRect.height - 10;
    }
    if (x < 0) x = 0;
    if (y < 0) y = 0;
    setPopupPos({ x, y });
  }, [popup, id]);

  return (
    <div className="graph-wrapper" ref={wrapperRef}>
      <div
        ref={containerRef}
        style={{
          height: isFullscreen ? '100vh' : '600px',
          width: '100%',
          border: '1px solid #ccc',
          marginBottom: isFullscreen ? 0 : '1rem'
        }}
      />
      {allowFullscreen && (
        <button className="fullscreen-button" onClick={toggleFullscreen}>
          {isFullscreen ? 'Exit full screen' : 'Full screen'}
        </button>
      )}
      <button className="fit-button" onClick={() => networkRef.current?.fit()}>
        Recenter
      </button>
      {popup && popup.target === id && (
        <div
          ref={popupRef}
          className="artifact-popup"
          style={{ left: popupPos.x, top: popupPos.y, position: 'absolute' }}
          onClick={closePopup}
        >
          <span className="artifact-popup-close">&times;</span>
          <FormattedContent data={popup.content} open />
        </div>
      )}
    </div>
  );
}

function AgentStatusBar({ agents, graHealth, stats }) {
    // Ce composant ne gère plus son propre état, il reçoit tout via les props.
    // C'est une meilleure pratique dans React.

    const statsMap = React.useMemo(() => {
        const map = {};
        (stats || []).forEach(s => {
            map[s.agent_name] = s;
        });
        return map;
    }, [stats]);

    const getStatusInfo = (healthStatus) => {
        const state = healthStatus?.state || 'Offline';
        switch (state.toUpperCase()) {
            case 'IDLE': return { className: 'status-idle', icon: '🔵' };
            case 'BUSY': return { className: 'status-busy', icon: '⚙️' };
            case 'SLEEPING': return { className: 'status-sleeping', icon: '💤' };
            case 'STARTING': return { className: 'status-starting', icon: '🚀' };
            case 'ONLINE': case 'ONLINE (LEGACY)': return { className: 'status-online', icon: '✅' };
            case 'ERROR': return { className: 'status-error', icon: '🔥' };
            default: return { className: 'status-offline', icon: '⚠️' };
        }
    };

    if (!agents?.length && !graHealth) return null;

  // La carte pour le GRA reste inchangée
  const graCard = (
    <div
      key="gra"
      className="agent-card gra-card"
      title={`URL: ${BACKEND_API_URL}`}
    >
      <div className="agent-header">
        <div className="agent-name">GRA Server</div>
        <div className={graHealth === 'online' ? 'status-online' : 'status-offline'}>
          {graHealth === 'online' ? '✅ Online' : '⚠️ Offline'}
        </div>
      </div>
    </div>
  );
    return (
      <div className="agents-container">
        {graCard}
        {agents.map(a => {
          const { className, icon } = getStatusInfo(a.health_status);
          const stateText = a.health_status?.state || 'Offline';
          const tooltip = `Skills: ${(a.skills || []).join(', ')}\n` +
                          `Internal: ${a.internal_url}\n` +
                          (a.public_url ? `URL: ${a.public_url}\n` : '') +
                          (a.health_status?.current_task_id ? `Task: ${a.health_status.current_task_id}` : 'No active task');
          
          return (
            <div key={a.name} className="agent-card" title={tooltip}>
              <div className="agent-header">
                <div className="agent-name">{a.name.replace('AgentServer', '')}</div>
                <div className={className}>{icon} {stateText}</div>
              </div>
              <div className="agent-timestamp">{a.timestamp ? new Date(a.timestamp).toLocaleString() : 'N/A'}</div>
              <div className="agent-metrics">
                <div className="metric-tile success">
                  {statsMap[a.name.replace('AgentServer', 'AgentExecutor')]?.tasks_completed ?? 0}
                </div>
                <div className="metric-tile fail">
                  {statsMap[a.name.replace('AgentServer', 'AgentExecutor')]?.tasks_failed ?? 0}
                </div>
              </div>
            </div>
          );
        })}
      </div>
    );
}

function PlanInfo({ plan, flowRunning, hasFailures, team1Counts, team2Counts }) {
  if (!plan) return null;
  const renderStats = (title, counts) => {
    if (!counts) return null;
    return (
      <div className="plan-card stat-card">
        <div className="card-header">{title}</div>
        <div className="card-content">
          {Object.entries(counts).map(([state, count]) => {
            const failed = state === 'failed' || state === 'unable_to_complete';
            return (
              <span key={state} className={`stat-pill ${failed ? 'failed' : ''}`}>
                {state}: {count}
              </span>
            );
          })}
        </div>
      </div>
    );
  };
  return (
    <div className="plan-cards">
      <div className="plan-card">
        <div className="card-header">Plan ID</div>
        <div className="card-content">{plan.global_plan_id}</div>
      </div>
      {plan.environment_id && (
        <div className="plan-card">
          <div className="card-header">Environment ID</div>
          <div className="card-content">{plan.environment_id}</div>
        </div>
      )}
      <div className="plan-card">
        <div className="card-header">Raw Objective</div>
        <div className="card-content">{plan.raw_objective}</div>
      </div>
      {plan.clarified_objective && (
        <div className="plan-card">
          <div className="card-header">Clarified Objective</div>
          <div className="card-content">{plan.clarified_objective}</div>
        </div>
      )}
      <div className="plan-card important">
        <div className="card-header">Current State</div>
        <div className="card-content">{plan.current_supervisor_state}</div>
      </div>
      <div className="plan-card important">
        <div className="card-header">Flow Running</div>
        <div className="card-content">{flowRunning ? '🟢 Yes' : '🏁 Finished'}</div>
      </div>
      {renderStats('TEAM 1 Stats', team1Counts)}
      {renderStats('TEAM 2 Stats', team2Counts)}
      {hasFailures && (
        <div className="plan-info-failure">❌ Some tasks have failed</div>
      )}
    </div>
  );
}

function PlanStats({ team1Counts, team2Counts }) {
  if (!team1Counts && !team2Counts) return null;

  const renderTiles = counts => (
    <div className="stats-tiles">
      {Object.entries(counts).map(([state, count]) => {
        const failed = state === 'failed' || state === 'unable_to_complete';
        return (
          <div key={state} className={`stat-tile ${failed ? 'failed' : ''}`}>
            <div>{state}</div>
            <div>{count}</div>
          </div>
        );
      })}
    </div>
  );

  return (
    <details className="plan-stats">
      <summary>📊 Plan statistics</summary>
      {team1Counts && (
        <div>
          <strong>TEAM 1</strong>
          {renderTiles(team1Counts)}
        </div>
      )}
      {team2Counts && (
        <div>
          <strong>TEAM 2</strong>
          {renderTiles(team2Counts)}
        </div>
      )}
    </details>
  );
}

function FinalArtifactsHistory({ nodes }) {
  const [items, setItems] = React.useState([]);

  function detectArtifactType(content) {
    const obj = typeof content === 'string' ? parseMaybeJson(content) : content;
    if (obj && typeof obj === 'object') {
      if (obj.global_context && Array.isArray(obj.tasks)) return 'task_def';
      if (obj.evaluated_plan || obj.evaluation_notes) return 'plan';
      if (obj.summary || obj.test_status !== undefined) return 'result';
    }
    return 'other';
  }

  React.useEffect(() => {
    if (!nodes || Object.keys(nodes).length === 0) {
      setItems([]);
      return;
    }
    const finals = Object.values(nodes).filter(n =>
      (n.state === 'completed' || n.state === 'failed' || n.state === 'unable_to_complete') &&
      (!n.sub_task_ids || n.sub_task_ids.length === 0) &&
      n.output_artifact_ref
    );
    Promise.all(
      finals.map(n =>
        fetch(`${BACKEND_API_URL}/artifacts/${n.output_artifact_ref}`)
          .then(r => r.json())
          .then(d => ({
            task: n.objective || n.id,
            content: parseMaybeJson(d.content),
            updated: n.updated_at || ''
          }))
          .catch(() => null)
      )
    ).then(list => {
      const arr = list
        .filter(Boolean)
        .sort((a, b) => new Date(a.updated) - new Date(b.updated))
        .map(it => ({ ...it, type: detectArtifactType(it.content) }));
      setItems(arr);
    });
  }, [nodes]);

  const grouped = React.useMemo(() => {
    const sections = { task_def: [], plan: [], result: [], other: [] };
    items.forEach(it => {
      sections[it.type].push(it);
    });
    return sections;
  }, [items]);

  if (!items.length) return null;

  const typeLabels = {
    task_def: 'Task definitions',
    plan: 'Plan',
    result: 'Results',
    other: 'Others'
  };

  return (
    <div className="messages-history">
      <h4>Final artifacts history</h4>
      {Object.entries(grouped).map(([type, list]) => (
        list.length ? (
          <div key={type} className="artifact-section">
            <h5>{typeLabels[type]}</h5>
            {list.map((it, idx) => (
              <div key={idx} className="message-item">
                <div><strong>Task:</strong> {it.task}</div>
                {it.updated && (
                  <div className="msg-date">{new Date(it.updated).toLocaleString()}</div>
                )}
                <FormattedContent data={it.content} open />
              </div>
            ))}
          </div>
        ) : null
      ))}
    </div>
  );
}

function FileBrowser({ environmentId, planId }) {
  const [files, setFiles] = React.useState([]);
  const [currentPath, setCurrentPath] = React.useState('.');
  const [isLoading, setIsLoading] = React.useState(false);
  const [error, setError] = React.useState(null);
  const fileInputRef = React.useRef(null);

  const fetchFiles = React.useCallback(async path => {
    if (!environmentId) return;
    setIsLoading(true);
    setError(null);
    try {
      const response = await fetch(
        `${BACKEND_API_URL}/api/environments/${environmentId}/files?path=${encodeURIComponent(
          path
        )}`
      );
      if (!response.ok) {
        const errData = await response.json();
        throw new Error(errData.detail || `Error ${response.status}`);
      }
      const data = await response.json();
      data.sort((a, b) => {
        if (a.type === 'directory' && b.type !== 'directory') return -1;
        if (a.type !== 'directory' && b.type === 'directory') return 1;
        return a.name.localeCompare(b.name);
      });
      setFiles(data);
      setCurrentPath(path);
    } catch (err) {
      console.error('Error fetching files:', err);
      setError(err.message);
    } finally {
      setIsLoading(false);
    }
  }, [environmentId]);
  React.useEffect(() => {
    // Ce useEffect gère le changement d'environmentId.
    // Il réinitialise le chemin et lance le fetch.
    setCurrentPath('.');
    fetchFiles('.');
  }, [environmentId, planId]); // planId est gardé pour forcer le refresh si on resélectionne le même plan

  const handleDirectoryClick = name => {
    const newPath = currentPath === '.' ? name : `${currentPath}/${name}`;
    fetchFiles(newPath);
  };

  const handleBackClick = () => {
    if (currentPath === '.') return;
    const parentPath =
      currentPath.substring(0, currentPath.lastIndexOf('/')) || '.';
    fetchFiles(parentPath);
  };

  const handleDownload = name => {
    const filePath = currentPath === '.' ? name : `${currentPath}/${name}`;
    const url = `${BACKEND_API_URL}/api/environments/${environmentId}/files/download?path=${encodeURIComponent(
      filePath
    )}`;
    window.open(url, '_blank');
  };

  const handleUpload = async e => {
    const file = e.target.files[0];
    if (!file) return;
    const formData = new FormData();
    formData.append('file', file);
    formData.append('path', `${currentPath}/${file.name}`);
    setError(null);
    try {
      const response = await fetch(
        `${BACKEND_API_URL}/api/environments/${environmentId}/files/upload`,
        {
          method: 'POST',
          body: formData
        }
      );
      if (!response.ok) {
        const errData = await response.json();
        throw new Error(errData.detail || 'Upload failed');
      }
      fetchFiles(currentPath);
    } catch (err) {
      console.error('Upload error:', err);
      setError(err.message);
    } finally {
      if (fileInputRef.current) fileInputRef.current.value = '';
    }
  };

  const formatBytes = (bytes, decimals = 2) => {
    if (bytes === 0) return '0 Bytes';
    const k = 1024;
    const dm = decimals < 0 ? 0 : decimals;
    const sizes = ['Bytes', 'KB', 'MB', 'GB', 'TB'];
    const i = Math.floor(Math.log(bytes) / Math.log(k));
    return parseFloat((bytes / Math.pow(k, i)).toFixed(dm)) + ' ' + sizes[i];
  };

  if (!environmentId) {
      return (
        <div className="file-browser">
            <h3>File Explorer</h3>
            <p>Select a plan to view its files.</p>
        </div>
      )
  }
  return (
    <div className="file-browser">
      <h3>File Explorer (ID: {environmentId})</h3>
      <div className="path-bar">
        <span>Path: /workspace/{currentPath}</span>
        <div className="file-actions">
          <input
            type="file"
            ref={fileInputRef}
            onChange={handleUpload}
            style={{ display: 'none' }}
          />
          <button
            onClick={() =>
              fileInputRef.current && fileInputRef.current.click()
            }
          >
            Upload file
          </button>
          <button
            onClick={() => fetchFiles(currentPath)}
            disabled={isLoading}
            title="Reload the file list"
          >
            Refresh
          </button>
        </div>
      </div>

      {isLoading && <p>Loading...</p>}
      {error && <p className="error-message">Error: {error}</p>}

      <table>
        <thead>
          <tr>
            <th>Type</th>
            <th>Name</th>
            <th>Size</th>
            <th>Actions</th>
          </tr>
        </thead>
        <tbody>
          {currentPath !== '.' && (
            <tr className="clickable-row" onClick={handleBackClick}>
              <td>📁</td>
              <td>..</td>
              <td></td>
              <td></td>
            </tr>
          )}
          {files.map(file => (
            <tr
              key={file.name}
              className={file.type === 'directory' ? 'clickable-row' : ''}
              onClick={() =>
                file.type === 'directory' && handleDirectoryClick(file.name)
              }
            >
              <td>{file.type === 'directory' ? '📁' : '📄'}</td>
              <td>{file.name}</td>
              <td>{file.type === 'file' ? formatBytes(file.size) : ''}</td>
              <td>
                {file.type === 'file' && (
                  <button
                    onClick={e => {
                      e.stopPropagation();
                      handleDownload(file.name);
                    }}
                  >
                    Download
                  </button>
                )}
              </td>
            </tr>
          ))}
        </tbody>
      </table>
    </div>
  );
}

function App() {

   // --- 1. GESTION DE L'ÉTAT ---
  const [initialLoading, setInitialLoading] = React.useState(true);
  const [agents, setAgents] = React.useState([]);
  const [plans, setPlans] = React.useState([]);
  const [stats, setStats] = React.useState([]);
  const [graHealth, setGraHealth] = React.useState('offline');
  
  const [selectedPlanId, setSelectedPlanId] = React.useState('');
  const [planDetails, setPlanDetails] = React.useState(null);
  const [team1Graph, setTeam1Graph] = React.useState(null);
  const [team2Graph, setTeam2Graph] = React.useState(null);
  const [team1NodesMap, setTeam1NodesMap] = React.useState({});
  const [team2NodesMap, setTeam2NodesMap] = React.useState({});
  const [popup, setPopup] = React.useState(null);
  const [newObjective, setNewObjective] = React.useState('');
  const [autoRefresh, setAutoRefresh] = React.useState(true);
  const [planSubmitting, setPlanSubmitting] = React.useState(false);
  const [statusFilter, setStatusFilter] = React.useState('all');
  const [stateFilter, setStateFilter] = React.useState('');
  const [activeEnvironmentId, setActiveEnvironmentId] = React.useState(null);
  const [showFileBrowser, setShowFileBrowser] = React.useState(false);
  const [team1Counts, setTeam1Counts] = React.useState(null);
  const [team2Counts, setTeam2Counts] = React.useState(null);

  
  // --- 2. EFFETS (Hooks pour le cycle de vie) ---
  
  // Effet pour les WebSockets (temps réel)
  React.useEffect(() => {
    const wsUrl = `${BACKEND_API_URL.replace(/^http/, 'ws')}/ws/status`;
    const socket = new WebSocket(wsUrl);
    socket.onopen = () => console.log("WebSocket connection established.");
    socket.onmessage = (event) => {
      try {
        const payload = JSON.parse(event.data);
<<<<<<< HEAD
        if (payload.agents) setAgents(payload.agents);
        if (payload.gra_status?.state) {
          setGraHealth(payload.gra_status.state.toLowerCase() === 'running' ? 'online' : 'offline');
        }
      } catch (err) {
        console.error('Error parsing WebSocket payload', err);
=======
        if (Array.isArray(payload)) {
          setAgents(payload);
        } else {
          if (payload.agents) setAgents(payload.agents);
          if (payload.gra_status)
            setGraHealth(
              payload.gra_status.state?.toLowerCase() === "running"
                ? "online"
                : "offline"
            );
        }
      } catch (err) {
        console.error("Error parsing WebSocket payload", err);
>>>>>>> 0a1ddbd8
      }
    };
    socket.onerror = (error) => console.error("WebSocket Error:", error);
    socket.onclose = () => console.log("WebSocket connection closed.");
    return () => socket.close();
  }, []);

  // Effet pour le chargement initial et le polling
  React.useEffect(() => {
    const fetchPolledData = async () => {
      try {
        const [plansRes, statsRes, healthRes] = await Promise.all([
          fetch(`${BACKEND_API_URL}/v1/global_plans_summary`),
          fetch(`${BACKEND_API_URL}/v1/stats/agents`),
          fetch(`${BACKEND_API_URL}/gra_status`),
        ]);
        setPlans(await plansRes.json());
        const statsData = await statsRes.json();
        setStats(statsData.stats || []);
        try {
          const graData = await healthRes.json();
          setGraHealth(graData.state === 'running' ? 'online' : 'offline');
        } catch {
          setGraHealth(healthRes.ok ? 'online' : 'offline');
        }
      } catch (err) {
        console.error('Error fetching polled data:', err);
      } finally {
        if (initialLoading) setInitialLoading(false);
      }
    };
    fetchPolledData();
    const intervalId = setInterval(fetchPolledData, 30000); // Toutes les 30s
    return () => clearInterval(intervalId);
  }, [initialLoading]);

  // Effet pour rafraîchir les détails du plan sélectionné
  const refreshPlanDetails = React.useCallback((planId) => {
    if (!planId) return;
    fetch(`${BACKEND_API_URL}/v1/global_plans/${planId}`).then(res => res.json()).then(plan => {
        setPlanDetails(plan);
        if (plan.team1_plan_id) {
          fetch(`${BACKEND_API_URL}/plans/${plan.team1_plan_id}`).then(r => r.json()).then(d => {
            setTeam1NodesMap(d.nodes || {}); setTeam1Graph(parseTaskGraph(d.nodes, true)); setTeam1Counts(computeStateCounts(d.nodes));
          });
        }
        if (plan.team2_execution_plan_id) {
          fetch(`${BACKEND_API_URL}/v1/execution_task_graphs/${plan.team2_execution_plan_id}`).then(r => r.json()).then(d => {
            setTeam2NodesMap(d.nodes || {}); setTeam2Graph(parseTaskGraph(d.nodes, false)); setTeam2Counts(computeStateCounts(d.nodes));
          });
        }
    }).catch(err => console.error('Error loading plan details', err));
  }, []);

  React.useEffect(() => {
    if (selectedPlanId) refreshPlanDetails(selectedPlanId);
  }, [selectedPlanId, refreshPlanDetails]);

  React.useEffect(() => {
    if (autoRefresh && selectedPlanId) {
      const intervalId = setInterval(() => refreshPlanDetails(selectedPlanId), 5000);
      return () => clearInterval(intervalId);
    }
  }, [autoRefresh, selectedPlanId, refreshPlanDetails]);
  
  React.useEffect(() => {
    if (planDetails) {
      const envId = planDetails.environment_id ||
        (planDetails.global_plan_id ? `exec-${planDetails.global_plan_id}` : null);
      if (envId) setActiveEnvironmentId(envId);
      else setActiveEnvironmentId(null);
    } else {
      setActiveEnvironmentId(null);
    }
  }, [planDetails]);

  // --- 3. FONCTIONS MEMOIZED et HANDLERS ---
  const uniqueStates = React.useMemo(() => Array.from(new Set(plans.map(p => p.current_supervisor_state))).sort(), [plans]);
  const filteredPlans = React.useMemo(() => {
    let list = plans;
    if (statusFilter === 'inprogress') list = list.filter(p => !FINISHED_STATES.includes(p.current_supervisor_state));
    else if (statusFilter === 'finished') list = list.filter(p => FINISHED_STATES.includes(p.current_supervisor_state));
    if (stateFilter) list = list.filter(p => p.current_supervisor_state === stateFilter);
    return list;
  }, [plans, statusFilter, stateFilter]);

  const hasFailures = React.useMemo(() => {
    const countFail = counts => (counts?.failed || 0) + (counts?.unable_to_complete || 0);
    return countFail(team1Counts) + countFail(team2Counts) > 0;
  }, [team1Counts, team2Counts]);

  const onNodeClick = (info, isTeam1) => showArtifactForNode(info.id, isTeam1, { x: info.x, y: info.y });
  const onEdgeClick = (info, isTeam1) => { if (info.edge?.from) showArtifactForNode(info.edge.from, isTeam1, { x: info.x, y: info.y }); };

  // Toutes vos autres fonctions doivent être déclarées ici...) showArtifactForNode(info.edge.from, isTeam1, { x: info.x, y: info.y }); };
  
 
  function parseTaskGraph(nodesObj, isTeam1) {
    const nodes = [];
    const edges = [];
    if (!nodesObj) return { nodes, edges };

    Object.entries(nodesObj).forEach(([id, info]) => {
      const typeColor = TYPE_COLORS[info.task_type] || '#000000';
      const bgColor = toPastel(typeColor);
      let borderColor = '#cccccc';
      const state = info.state;
      if (state === 'completed') borderColor = '#28a745';
      else if (state === 'failed' || state === 'unable_to_complete') borderColor = '#dc3545';

      const nodeData = { id, label: (info.objective || id).slice(0, 35) };
      if (isTeam1) {
        let team1Color = '#d3d3d3';
        if (state === 'completed') team1Color = '#d4edda';
        else if (state === 'failed' || state === 'unable_to_complete') team1Color = '#f8d7da';
        else if (state === 'working') team1Color = '#fff3cd';
        nodeData.color = team1Color;
      } else {
        nodeData.color = { background: bgColor, border: borderColor };
        nodeData.borderWidth = info.sub_task_ids && info.sub_task_ids.length > 0 ? 3 : 1;
      }
      nodes.push(nodeData);

      const links = isTeam1 ? info.children : info.dependencies;
      (links || []).forEach(childId => {
        if (nodesObj[childId]) {
          if (isTeam1) edges.push({ id: `${id}->${childId}`, from: id, to: childId });
          else edges.push({ id: `${childId}->${id}`, from: childId, to: id });
        }
      });
    });
    return { nodes, edges };
  }

  function computeStateCounts(nodesObj) {
    if (!nodesObj) return null;
    const counts = {};
    Object.values(nodesObj).forEach(n => {
      const state = n.state || 'unknown';
      counts[state] = (counts[state] || 0) + 1;
    });
    return counts;
  }

  function Team2Legend() {
    const typeEntries = Object.entries(TYPE_COLORS);
    return (
      <div className="graph-legend">
        {typeEntries.map(([type, color]) => (
          <div key={type} className="legend-item">
            <span className="legend-color" style={{ background: toPastel(color) }}></span>
            {type}
          </div>
        ))}
        <div className="legend-item">
          <span className="legend-border" style={{ borderColor: '#28a745' }}></span>
          completed
        </div>
        <div className="legend-item">
          <span className="legend-border" style={{ borderColor: '#dc3545' }}></span>
          failed
        </div>
      </div>
    );
  }

  function submitNewPlan() {
    if (!newObjective) return;
    setPlanSubmitting(true);
    fetch(`${BACKEND_API_URL}/v1/global_plans`, {
      method: 'POST',
      headers: { 'Content-Type': 'application/json' },
      body: JSON.stringify({ objective: newObjective, user_id: 'react_frontend' })
    })
      .then(r => r.json())
      .then(data => {
        const newId = data.global_plan_id;
        setNewObjective('');
        return fetch(`${BACKEND_API_URL}/v1/global_plans_summary`)
          .then(res => res.json())
          .then(plansData => {
            setPlans(plansData);
            if (newId) setSelectedPlanId(newId);
          });
      })
      .catch(err => console.error('Plan submission error', err))
      .finally(() => setPlanSubmitting(false));
  }

  function resumeExecution(planId) {
    if (!planId) return;
    fetch(`${BACKEND_API_URL}/v1/global_plans/${planId}/resume_execution`, {
      method: 'POST'
    })
      .then(r => r.json())
      .then(() => refreshPlanDetails(planId))
      .catch(err => console.error('Error resuming execution', err));
  }

  function retryFailedTasks(planId) {
    if (!planId) return;
    fetch(`${BACKEND_API_URL}/v1/global_plans/${planId}/retry_failed_tasks`, {
      method: 'POST'
    })
      .then(r => r.json())
      .then(() => refreshPlanDetails(planId))
      .catch(err => console.error('Error retrying failed tasks', err));
  }


  function showArtifactForNode(nodeId, isTeam1, coords) {
    const nodeInfo = (isTeam1 ? team1NodesMap : team2NodesMap)?.[nodeId];
    if (!nodeInfo) return;

    const display = content =>
      setPopup({ x: coords.x, y: coords.y, content, target: isTeam1 ? 'team1' : 'team2' });

  if (isTeam1) {
      display(parseMaybeJson(nodeInfo.artifact_ref));
  } else {
      const artifact = nodeInfo.output_artifact_ref;
      if (artifact) {
        fetch(`${BACKEND_API_URL}/artifacts/${artifact}`)
          .then(r => r.json())
          .then(d => display(parseMaybeJson(d.content)))
          .catch(() => {
            if (nodeInfo.state === 'failed')
              display(nodeInfo.result_summary || 'Failure without details');
          });
      } else if (nodeInfo.state === 'failed') {
        display(nodeInfo.result_summary || 'Failure without details');
      }
  }
}

  function ClarificationSection({ plan }) {
    const [answer, setAnswer] = React.useState('');
    if (!plan) return null;
    const history = plan.conversation_history || [];
    const artifact = plan.last_agent_response_artifact || {};
    const lastQuestion = plan.last_question_to_user || artifact.question_for_user;
    const enrichedObjective = plan.tentatively_enriched_objective_from_agent || artifact.tentatively_enriched_objective;

    const submitAnswer = () => {
      if (!answer) return;
      fetch(`${BACKEND_API_URL}/v1/global_plans/${plan.global_plan_id}/respond`, {
        method: 'POST',
        headers: { 'Content-Type': 'application/json' },
        body: JSON.stringify({ user_response: answer })
      })
        .then(r => r.json())
        .then(() => {
          setAnswer('');
          refreshPlanDetails(plan.global_plan_id);
        })
        .catch(err => console.error('Error sending clarification', err));
    };

    const forceTeam1 = () => {
      fetch(`${BACKEND_API_URL}/v1/global_plans/${plan.global_plan_id}/accept_and_plan`, {
        method: 'POST',
        headers: { 'Content-Type': 'application/json' },
        body: JSON.stringify({ user_final_objective: enrichedObjective || plan.raw_objective })
      })
        .then(r => r.json())
        .then(() => refreshPlanDetails(plan.global_plan_id))
        .catch(err => console.error('Error accepting objective', err));
    };

    return (
      <div className="clarification-block">
        <h4>Clarification in progress</h4>
        <div className="chat-history">
          {history.map((h, idx) => (
            <div key={idx} className="chat-item">
              <div><strong>Agent:</strong> {h.agent_question}</div>
              <div><strong>You:</strong> {h.user_answer}</div>
            </div>
          ))}
          {lastQuestion && (
            <div className="chat-item">
              <div><strong>Agent:</strong> {lastQuestion}</div>
            </div>
          )}
        </div>
        {enrichedObjective && (
          <div style={{ marginBottom: '0.5rem' }}>
            <div>Suggested objective&nbsp;:</div>
            <textarea value={enrichedObjective} readOnly rows="3" style={{ width: '100%' }} />
          </div>
        )}
        <textarea
          value={answer}
          onChange={e => setAnswer(e.target.value)}
          rows="3"
          placeholder="Your answer..."
          style={{ width: '100%' }}
        />
        <div style={{ marginTop: '0.5rem' }}>
          <button onClick={submitAnswer}>Send</button>
          <button onClick={forceTeam1} style={{ marginLeft: '0.5rem' }}>Force TEAM 1</button>
        </div>
      </div>
    );
  }



  // --- 4. RENDU DU COMPOSANT ---
  if (initialLoading) {
    return <div className="loading-overlay"><div className="spinner"></div></div>;
  }
  return (
    <div className="app">
      <header className="app-header">
        <h1>OrchestrAI Dashboard</h1>
      </header>
      {(initialLoading || planSubmitting) && (
        <div className="loading-overlay">
          <div className="spinner"></div>
        </div>
      )}
      <div className="sidebar">
        <h3 title="Enter a new objective to create a plan">New Plan</h3>
        <textarea
          value={newObjective}
          onChange={e => setNewObjective(e.target.value)}
          rows="4"
          style={{ width: '100%' }}
        />
        <button
          onClick={submitNewPlan}
          disabled={planSubmitting}
          style={{ width: '100%', marginTop: '0.5rem' }}
          title="Start planning for the entered objective"
        >
          Launch planning
        </button>
        <hr />
        <details className="existing-plans">
          <summary>Existing Plans</summary>
          <div style={{ marginBottom: '0.5rem' }}>
            <label>
              Filter&nbsp;
              <select
                value={statusFilter}
                onChange={e => setStatusFilter(e.target.value)}
              >
                <option value="all">All</option>
                <option value="inprogress">In progress</option>
                <option value="finished">Finished</option>
              </select>
            </label>
            <select
              style={{ marginLeft: '0.5rem' }}
              value={stateFilter}
              onChange={e => setStateFilter(e.target.value)}
            >
              <option value="">State: All</option>
              {uniqueStates.map(s => (
                <option key={s} value={s}>
                  {s}
                </option>
              ))}
            </select>
          </div>
          <select size="10" style={{ width: '100%' }} value={selectedPlanId} onChange={e => setSelectedPlanId(e.target.value)}>
            <option value="">-- Select --</option>
            {filteredPlans.map(p => (
              <option key={p.global_plan_id} value={p.global_plan_id}>
                {p.global_plan_id} | {p.raw_objective.slice(0, 30)}...
              </option>
            ))}
          </select>
        </details>
        <hr />
      </div>
      <div className="content">
        {/* On passe les états en props aux composants enfants */}
        <AgentStatusBar agents={agents} graHealth={graHealth} stats={stats} />
        <div style={{ marginBottom: '0.5rem' }}>
          <button
            onClick={() => selectedPlanId && refreshPlanDetails(selectedPlanId)}
            disabled={!selectedPlanId}
            title="Reload details of the selected plan"
          >
            Refresh plan
          </button>
          <label style={{ marginLeft: '1rem' }}>
            <input
              type="checkbox"
              checked={autoRefresh}
              onChange={e => setAutoRefresh(e.target.checked)}
            />
            Auto-refresh
          </label>
          <label style={{ marginLeft: '1rem' }} title="Toggle the file explorer">
            <input
              type="checkbox"
              checked={showFileBrowser}
              onChange={e => setShowFileBrowser(e.target.checked)}
            />
            Show file explorer
          </label>
        </div>
        
        <PlanInfo
          plan={planDetails}
          flowRunning={planDetails && !FINISHED_STATES.includes(planDetails.current_supervisor_state)}
          hasFailures={hasFailures}
          team1Counts={team1Counts}
          team2Counts={team2Counts}
        />
        {planDetails?.team2_execution_plan_id &&
          planDetails.current_supervisor_state !== 'TEAM2_EXECUTION_COMPLETED' && (
            <div style={{ marginBottom: '0.5rem' }}>
              <button onClick={() => resumeExecution(planDetails.global_plan_id)}>
                Resume TEAM 2 execution
              </button>
              {hasFailures && (
                <button style={{ marginLeft: '1rem' }} onClick={() => retryFailedTasks(planDetails.global_plan_id)}>
                  Retry failed tasks
                </button>
              )}
            </div>
          )}
        {planDetails?.current_supervisor_state === 'CLARIFICATION_PENDING_USER_INPUT' && (
          <ClarificationSection plan={planDetails} />
        )}
        {team1Graph && (
          <details className="graph-section" open>
            <summary>Team 1 graph</summary>
            <Graph
              id="team1"
              nodes={team1Graph.nodes}
              edges={team1Graph.edges}
              onNodeClick={info => onNodeClick(info, true)}
              onEdgeClick={info => onEdgeClick(info, true)}
              popup={popup}
              closePopup={() => setPopup(null)}
            />
          </details>
        )}
        {team2Graph && (
          <div>
            <h4>Team 2 execution graph</h4>
            <Team2Legend />
            <Graph
              id="team2"
              nodes={team2Graph.nodes}
              edges={team2Graph.edges}
              onNodeClick={info => onNodeClick(info, false)}
              onEdgeClick={info => onEdgeClick(info, false)}
              allowFullscreen
              popup={popup}
              closePopup={() => setPopup(null)}
            />
          </div>
        )}
        {team2NodesMap && <FinalArtifactsHistory nodes={team2NodesMap} />}
        {activeEnvironmentId && showFileBrowser && (
          <FileBrowser
            key={selectedPlanId}
            planId={selectedPlanId}
            environmentId={activeEnvironmentId}
          />
        )}
      </div>
    </div>
  );
}

ReactDOM.createRoot(document.getElementById('root')).render(<App />);<|MERGE_RESOLUTION|>--- conflicted
+++ resolved
@@ -703,28 +703,14 @@
     socket.onmessage = (event) => {
       try {
         const payload = JSON.parse(event.data);
-<<<<<<< HEAD
+
         if (payload.agents) setAgents(payload.agents);
         if (payload.gra_status?.state) {
           setGraHealth(payload.gra_status.state.toLowerCase() === 'running' ? 'online' : 'offline');
         }
       } catch (err) {
         console.error('Error parsing WebSocket payload', err);
-=======
-        if (Array.isArray(payload)) {
-          setAgents(payload);
-        } else {
-          if (payload.agents) setAgents(payload.agents);
-          if (payload.gra_status)
-            setGraHealth(
-              payload.gra_status.state?.toLowerCase() === "running"
-                ? "online"
-                : "offline"
-            );
-        }
-      } catch (err) {
-        console.error("Error parsing WebSocket payload", err);
->>>>>>> 0a1ddbd8
+
       }
     };
     socket.onerror = (error) => console.error("WebSocket Error:", error);
